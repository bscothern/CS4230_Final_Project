--- conflicted
+++ resolved
@@ -1,1297 +1,1289 @@
-/**
- * Description: Class to be used for large integer arithmetic.  The class
- *              contains operators for doing simple arithmetic (+, -, *, /, %),
- *              comparisons (<, >, <=, >=, ==, !=), bitwise operations
- *              (&, |, ^, <<, >>), prefix/postfix increments/decrements
- *              (++, --), stream operators for reading in and writing to a
- *              stream, as well as many other operations that can be performed
- *              on integers.
- * Author: Mark Gordon
- * Date: November 30th, 2008
- *
- *  This program is free software: you can redistribute it and/or modify
- *  it under the terms of the GNU Lesser General Public License as published by
- *  the Free Software Foundation, either version 3 of the License, or
- *  (at your option) any later version.
- *
- *  This program is distributed in the hope that it will be useful,
- *  but WITHOUT ANY WARRANTY; without even the implied warranty of
- *  MERCHANTABILITY or FITNESS FOR A PARTICULAR PURPOSE.  See the
- *  GNU Lesser General Public License for more details.
- *
- *  You should have received a copy of the GNU Lesser General Public License
- *  along with this program.  If not, see <http://www.gnu.org/licenses/>.
- **/
-
-#include <iostream>
-#include <algorithm>
-#include <vector>
-#include <set>
-#include <queue>
-#include <math.h>
-#include <stdio.h>
-#include <omp.h>
-
-using namespace std;
-
-// The number of bits to use per digit in the integer representation.
-static const int BASE_BITS = 30;
-
-// The base of the representation of the integer.
-static const int BASE = 1 << BASE_BITS;
-
-class bigint {
-public:
-    bigint() : s(false) {} // Initializes integer to 0.
-    bigint(const bigint &); // Copies the parameter.
-    bigint(const string &); // Initializes to the value given in the string.
-    bigint(int); // Initializes to the passed int.
-    
-    bigint & operator=(const bigint &);
-    
-    // a.compare(b) returns -1 if a < b, 0 if a == b, and 1 if a > b.
-    int compare(const bigint &) const;
-    
-    // Basic comparision operators.
-    bool operator==(const bigint & x) const { return compare(x) == 0; }
-    bool operator!=(const bigint & x) const { return compare(x) != 0; }
-    bool operator< (const bigint & x) const { return compare(x) < 0; }
-    bool operator<=(const bigint & x) const { return compare(x) <= 0; }
-    bool operator> (const bigint & x) const { return compare(x) > 0; }
-    bool operator>=(const bigint & x) const { return compare(x) >= 0; }
-    
-    // Takes the absolute value of the integer.
-    bigint abs() { bigint r = *this; r.s = false; return r; }
-    // Negates the integer.
-    bigint & negate() { if(!d.empty()) s = !s; return *this; }
-    // Returns *this negated.
-    bigint operator-() const { bigint cpy = *this; return cpy.negate(); }
-    
-    // Basic scalar arithmetic.  Note that these operators work faster than the
-    // bigint equivalent and should be prefered where applicable.
-    bigint & operator+=(int);
-    bigint & operator-=(int);
-    bigint & operator*=(int);
-    bigint & operator/=(int);
-    bigint & operator%=(int x) { return (*this = bigint(*this % x)); }
-    
-    bigint operator+(int x) const { bigint r = *this; r += x; return r; }
-    bigint operator-(int x) const { bigint r = *this; r -= x; return r; }
-    bigint operator*(int x) const { bigint r = *this; r *= x; return r; }
-    bigint operator/(int x) const { bigint r = *this; r /= x; return r; }
-    int operator%(int) const;
-    
-    // Basic integer arithmetic.
-    bigint & operator+=(const bigint &);
-    bigint & operator-=(const bigint &);
-    bigint & operator*=(const bigint & x) { *this = *this * x; return *this; }
-    bigint & operator/=(const bigint & x) { *this = *this / x; return *this; }
-    bigint & operator%=(const bigint & x) { *this = *this % x; return *this; }
-    
-    bigint operator+(const bigint & x) const { bigint r = *this; r += x; return r; }
-    bigint operator-(const bigint & x) const { bigint r = *this; r -= x; return r; }
-    bigint operator*(const bigint &) const;
-    bigint operator/(const bigint &) const;
-    bigint operator%(const bigint &) const;
-    
-    // Basic binary arithmetic.  All binary operators ignore the sign bit.
-    bigint & operator|=(const bigint &);
-    bigint & operator&=(const bigint &);
-    bigint & operator^=(const bigint &);
-    
-    bigint operator|(const bigint & x) const { bigint r = *this; r |= x; return r; }
-    bigint operator&(const bigint & x) const { bigint r = *this; r &= x; return r; }
-    bigint operator^(const bigint & x) const { bigint r = *this; r ^= x; return r; }
-    
-    bigint operator<<(int) const;
-    bigint operator>>(int) const;
-    
-    // Postfix/Prefix incrementors and decrementors.
-    bigint & operator++() { return *this += 1; }
-    bigint operator ++(int) { bigint r = *this; *this += 1; return r; }
-    bigint & operator--() { return *this -= 1; }
-    bigint operator --(int) { bigint r = *this; *this -= 1; return r; }
-    
-    // Allows for swapping two integers in constant time.
-    void swap(bigint & x) { std::swap(s, x.s); d.swap(x.d); }
-    // Converts the integer into a base radix string representation.
-    string to_string(int radix = 10) const;
-    // Returns the length of the integer in bits.
-    int bits() const { return d.empty() ? 0 : BASE_BITS * d.size() - __builtin_clz(d.back()) + 32 - BASE_BITS; }
-    
-    // Returns true if the xth bit is set.
-    bool get_bit(int x) const { if(x >= d.size() * BASE_BITS) return 0; return d[x / BASE_BITS] & 1 << (x % BASE_BITS); }
-    // Sets the xth bit to v.
-    void set_bit(int x, bool v) { if(x >= d.size() * BASE_BITS) d.resize(x / BASE_BITS + 1); if(v) d[x / BASE_BITS] |= 1 << (x % BASE_BITS); else { d[x / BASE_BITS] &= ~(1 << (x % BASE_BITS)); purge(); } }
-    
-    // Converts the integer to an int.
-    int to_int() const { int ret = 0; for(int i = (int)d.size() - 1; i >= 0; i--) ret = ret * BASE + d[i]; return ret; }
-    // Converts the integer to a long long.
-    long long to_long_long() const { long long ret = 0; for(int i = (int)d.size() - 1; i >= 0; i--) ret = ret * BASE + d[i]; return ret; }
-    
-    // Computes a random number with the passed number of bits.
-    static bigint random(int);
-    // Computes a random probable prime number with the passed number of bits.
-    static bigint random_prime(int);
-    
-    // Computes the floor of the square root of *this.
-    bigint sqrt() const;
-    
-    // Computes the greatest commond divisor of *this and x.
-    bigint gcd(const bigint & x) const;
-    
-    // Computes *this^e modulo mod.
-    bigint mod_exp(const bigint & e, const bigint & mod) const;
-    
-    // Computes x such that *this * x = 1 modulo mod.
-    bigint mod_inv(const bigint & mod) const;
-    
-    // Returns true if *this is almost certainly prime.
-    bool probably_prime() const;
-    
-    // Returns 1 if there exists an x such that x^2=*this modulo p.
-    // Returns 0 if x = 0 modulo p.
-    // Returns -1 otherwise.
-    int legendre(const bigint & p) const;
-    
-    // Returns x such that x^2=*this.  The behavior of this function is not
-    // defined if legendre(p) is not 1.  This uses the Shanks-Tonelli algorithm.
-    bigint mod_square_root(const bigint & p) const;
-    
-    // Returns a sorted list of the prime factors of *this.  This uses a
-    // combination of trial division, Pollard's Rho algorithm and the quadratic
-    // sieve.
-    vector<bigint> factor(bool verbose = false) const;
-    
-private:
-    // Sign bit.  s = true means the integer is negative.
-    bool s;
-    // A list of the digits of the integer.  Less significant digits have lower
-    // indicies.
-    vector<int> d;
-    
-    // Helper function to remove undesired trailing 0s.
-    void purge();
-};
-
-// Stream operator for writing a big integer to a stream.
-ostream & operator <<(ostream &, const bigint &);
-
-// Stream operator for reading a big integer in from a stream.
-istream & operator >>(istream &, bigint &);
-
-bigint::bigint(const bigint & x) {
-    s = x.s;
-    d = x.d;
-}
-
-bigint::bigint(const string & x) {
-    s = false;
-    for(int i = x[0] == '-'; i < x.size(); i++) {
-        *this *= 10;
-        *this += x[i] - '0';
-    }
-    s = x[0] == '-';
-}
-
-bigint::bigint(int x) {
-    s = 0;
-    *this += x;
-}
-
-bigint & bigint::operator=(const bigint & x) {
-    s = x.s;
-    d = x.d;
-    return *this;
-}
-
-int bigint::compare(const bigint & x) const {
-    if(s != x.s) {
-        return s ? -1 : 1;
-    }
-    if(d.size() < x.d.size()) {
-        return s ? 1 : -1;
-    } else if(x.d.size() < d.size()) {
-        return s ? -1 : 1;
-    }
-    for(int i = (int)d.size() - 1; i >= 0; i--) {
-        if(d[i] < x.d[i]) {
-            return s ? 1 : -1;
-        } else if(x.d[i] < d[i]) {
-            return s ? -1 : 1;
-        }
-    }
-    return 0;
-}
-
-void bigint::purge() {
-    int sz;
-    for(sz = d.size(); sz && d[sz - 1] == 0; sz--);
-    d.resize(sz);
-}
-
-bigint & bigint::operator+=(int x) {
-    if(x < 0 != s) {
-        *this -= -x;
-    } else {
-        if(x < 0) x = -x;
-        if(d.size() < 3) d.resize(2);
-        d[0] += x & BASE - 1;
-        d[1] += (d[0] >> BASE_BITS) + (x >> BASE_BITS);
-        d[0] &= BASE - 1;
-        int c = d[1] >> BASE_BITS;
-        d[1] &= BASE - 1;
-        for(int i = 2; c && i < d.size(); i++) {
-            d[i] += c;
-            c = d[i] >> BASE_BITS;
-            d[i] &= BASE - 1;
-        }
-        if(c) {
-            d.push_back(c);
-        }
-        purge();
-    }
-    return *this;
-}
-
-bigint & bigint::operator-=(int x) {
-    if(x < 0 != s) {
-        *this += -x;
-    } else {
-        if(x < 0) x = -x;
-        if(d.size() < 2) d.resize(2);
-        d[0] -= x & BASE - 1;
-        d[1] -= x >> BASE_BITS;
-        if(d[0] < 0) {
-            d[0] += BASE;
-            d[1]--;
-        }
-        for(int i = 1; i + 1 < d.size() && d[i] < 0; i++) {
-            d[i] += BASE;
-            d[i + 1]--;
-        }
-        if(d.back() < 0) {
-            bool pull = false;
-            for(int i = 0; i + 1 < d.size(); i++) {
-                if(pull) {
-                    d[i] = BASE - d[i] - 1;
-                } else if(d[i]) {
-                    d[i] = BASE - d[i];
-                    pull = true;
-                }
-            }
-            d.back() = -d.back() - 1;
-            s = !s;
-        }
-        purge();
-    }
-    return *this;
-}
-
-bigint & bigint::operator*=(int x) {
-    if(x == 0) {
-        s = false;
-        d.resize(0);
-        return *this;
-    }
-    int c = 0;
-    for(int i = 0; i < d.size(); i++) {
-        long long v = 1LL * x * d[i] + c;
-        d[i] = v & BASE - 1;
-        c = v >> BASE_BITS;
-    }
-    if(c) d.push_back(c);
-    return *this;
-}
-
-bigint & bigint::operator/=(int x) {
-    long long c = 0;
-    for(int i = (int)d.size() - 1; i >= 0; i--) {
-        long long nc = (d[i] + c) % x;
-        d[i] = (d[i] + c) / x;
-        c = nc * BASE;
-    }
-    purge();
-    return *this;
-}
-
-int bigint::operator%(int x) const {
-    long long m = 1;
-    long long res = 0;
-    for(int i = 0; i < d.size(); i++) {
-        res = (res + d[i] * m) % x;
-        m = (m * BASE) % x;
-    }
-    return res;
-}
-
-bigint & bigint::operator+=(const bigint & x) {
-    if(x.s != s) {
-        const_cast<bigint &>(x).negate();
-        *this -= x;
-        const_cast<bigint &>(x).negate();
-    } else {
-        if(d.size() < x.d.size()) {
-            d.resize(x.d.size());
-        }
-        int c = 0;
-        for(int i = 0; i < d.size(); i++) {
-            d[i] += c + (i < x.d.size() ? x.d[i] : 0);
-            c = d[i] >> BASE_BITS;
-            d[i] &= BASE - 1;
-        }
-        if(c) {
-            d.push_back(c);
-        }
-    }
-    return *this;
-}
-
-bigint & bigint::operator-=(const bigint & x) {
-    if(x.s != s) {
-        const_cast<bigint &>(x).negate();
-        *this -= x;
-        const_cast<bigint &>(x).negate();
-    } else {
-        if(d.size() < x.d.size()) {
-            d.resize(x.d.size());
-        }
-        for(int i = 0; i < d.size(); i++) {
-            d[i] -= i < x.d.size() ? x.d[i] : 0;
-            if(i + 1 < d.size() && d[i] < 0) {
-                d[i] += BASE;
-                d[i + 1]--;
-            }
-        }
-        if(d.back() < 0) {
-            bool pull = false;
-            for(int i = 0; i + 1 < d.size(); i++) {
-                if(pull) {
-                    d[i] = BASE - d[i] - 1;
-                } else if(d[i]) {
-                    d[i] = BASE - d[i];
-                    pull = true;
-                }
-            }
-            d.back() = -d.back() - 1;
-            s = !s;
-        }
-        purge();
-    }
-    return *this;
-}
-
-bigint bigint::operator*(const bigint & x) const {
-    bigint ret;
-    if(d.empty() || x.d.empty()) {
-        return ret;
-    }
-    ret.s = s != x.s;
-    ret.d = vector<int>(d.size() + x.d.size(), 0);
-    for(int i = 0; i + 1 < d.size() + x.d.size(); i++) {
-        for(int j = max(0, i - (int)x.d.size() + 1); j <= i && j < d.size(); j++) {
-            long long v = 1LL * d[j] * x.d[i - j];
-            ret.d[i] += v & BASE - 1;
-            ret.d[i + 1] += (v >> BASE_BITS) + (ret.d[i] >> BASE_BITS);
-            ret.d[i] &= BASE - 1;
-            for(int k = i + 1; ret.d[k] > BASE; k++) {
-                if(k + 1 == ret.d.size()) {
-                    ret.d.push_back(0);
-                }
-                ret.d[k + 1] += ret.d[k] >> BASE_BITS;
-                ret.d[k] &= BASE - 1;
-            }
-        }
-    }
-    ret.purge();
-    
-    return ret;
-}
-
-bigint bigint::operator/(const bigint & x) const {
-    bigint ret = 0;
-    bigint cpy = *this;
-    cpy.s = x.s;
-    while(true) {
-        int lo = -1;
-        int hi = cpy.bits();
-        while(lo < hi) {
-            int mid = (lo + hi + 1) / 2;
-            if((x << mid) <= cpy) {
-                lo = mid;
-            } else {
-                hi = mid - 1;
-            }
-        }
-        if(lo == -1) {
-            break;
-        }
-        cpy -= x << lo;
-        ret += bigint(1) << lo;
-    }
-    if(!ret.d.empty()) {
-        ret.s = s != x.s;
-    }
-    return ret;
-}
-
-bigint bigint::operator%(const bigint & x) const {
-    bigint cpy = *this;
-    cpy.s = x.s;
-    while(true) {
-        int lo = -1;
-        int hi = cpy.bits();
-        while(lo < hi) {
-            int mid = (lo + hi + 1) / 2;
-            if((x << mid) <= cpy) {
-                lo = mid;
-            } else {
-                hi = mid - 1;
-            }
-        }
-        if(lo == -1) {
-            return cpy;
-        }
-        cpy -= x << lo;
-    }
-    return bigint();
-}
-
-bigint & bigint::operator|=(const bigint & x) {
-    if(d.size() < x.d.size()) {
-        d.resize(x.d.size());
-    }
-    for(int i = 0; i < x.d.size(); i++) {
-        d[i] |= x.d[i];
-    }
-    return *this;
-}
-
-bigint & bigint::operator&=(const bigint & x) {
-    if(x.d.size() < d.size()) {
-        d.resize(x.d.size());
-    }
-    for(int i = 0; i < x.d.size(); i++) {
-        d[i] &= x.d[i];
-    }
-    purge();
-    return *this;
-}
-
-bigint & bigint::operator^=(const bigint & x) {
-    if(d.size() < x.d.size()) {
-        d.resize(x.d.size());
-    }
-    for(int i = 0; i < x.d.size(); i++) {
-        d[i] ^= x.d[i];
-    }
-    purge();
-    return *this;
-}
-
-bigint bigint::operator<<(int x) const {
-    bigint ret;
-    ret.s = s;
-    ret.d = vector<int>(d.size() + (x - 1) / BASE_BITS + 1, 0);
-    int y = x % BASE_BITS;
-    for(int i = 0; i < d.size(); i++) {
-        if(y) {
-            int p1 = (d[i] & (1 << (BASE_BITS - y)) - 1) << y;
-            int p2 = d[i] >> (BASE_BITS - y);
-            ret.d[i + x / BASE_BITS] |= p1;
-            ret.d[i + x / BASE_BITS + 1] |= p2;
-        } else {
-            ret.d[i + x / BASE_BITS] = d[i];
-        }
-    }
-    ret.purge();
-    return ret;
-}
-
-bigint bigint::operator>>(int x) const {
-    bigint ret;
-    ret.s = s;
-    ret.d = vector<int>(d.size() + (x - 1) / BASE_BITS + 1, 0);
-    int y = x % BASE_BITS;
-    for(int i = 0; i < d.size(); i++) {
-        if(y) {
-            int p1 = (d[i] & (1 << y) - 1) << (BASE_BITS - y);
-            int p2 = d[i] >> y;
-            if(x / BASE_BITS <= i) ret.d[i - x / BASE_BITS] |= p2;
-            if(x / BASE_BITS < i) ret.d[i - x / BASE_BITS - 1] |= p1;
-        } else if(x / BASE_BITS <= i) {
-            ret.d[i - x / BASE_BITS] = d[i];
-        }
-    }
-    ret.purge();
-    return ret;
-}
-
-string bigint::to_string(int radix) const {
-    if(d.empty()) {
-        return "0";
-    }
-    string ret;
-    bigint cpy = *this;
-    while(cpy.d.size()) {
-        int val = cpy % radix;
-        cpy /= radix;
-        if(val >= 10) {
-            ret += 'A' + (val - 10);
-        } else {
-            ret += '0' + val;
-        }
-    }
-    if(s) {
-        ret += '-';
-    }
-    reverse(ret.begin(), ret.end());
-    return ret;
-}
-
-bigint bigint::random(int bits) {
-    bigint ret;
-    for(int i = 0; i < bits; i++) {
-        ret.set_bit(i, 1.0 * rand() / RAND_MAX < 0.5);
-    }
-    return ret;
-}
-
-bigint bigint::random_prime(int bits) {
-    bigint ret;
-    do {
-        ret = random(bits);
-        ret.set_bit(bits - 1, true);
-        ret.set_bit(0, true);
-    } while(!ret.probably_prime());
-    return ret;
-}
-
-bigint bigint::sqrt() const {
-    bigint ret;
-    for(int i = 1 + bits() / 2; i >= 0; i--) {
-        ret.set_bit(i, true);
-        if(ret * ret > *this) {
-            ret.set_bit(i, false);
-        }
-    }
-    return ret;
-}
-
-bigint bigint::gcd(const bigint & x) const {
-    bigint a = *this;
-    bigint b = x;
-    while(!a.d.empty()) {
-        b %= a;
-        a.swap(b);
-    }
-    return b;
-}
-
-bigint bigint::mod_exp(const bigint & e, const bigint & mod) const {
-    bigint ret = 1;
-    for(int i = e.bits(); i >= 0; i--) {
-        ret *= ret;
-        ret %= mod;
-        if(e.get_bit(i)) {
-            ret *= *this;
-            ret %= mod;
-        }
-    }
-    return ret;
-}
-
-bigint bigint::mod_inv(const bigint & mod) const {
-    bigint a = *this;
-    bigint b = mod;
-    bigint A = 1, B = 0;
-    while(a != 0) {
-        bigint m = b / a;
-        B += mod - m * A % mod;
-        B %= mod;
-        b %= a;
-        a.swap(b); A.swap(B);
-    }
-    return B;
-}
-
-bool bigint::probably_prime() const {
-    if(*this < 2) {
-        return false;
-    } else if(*this < 100) {
-        for(int i = 2; i * i <= 100 && *this > i; i++) {
-            if(*this % i == 0) {
-                return false;
-            }
-        }
-        return true;
-    }
-    
-    int s;
-    bigint d = *this - 1;
-    for(s = 0; !d.get_bit(s); s++);
-    d = d >> s;
-    
-    int n = bits();
-    for(int k = 0; k < 20; k++) {
-        int a = rand() & 0x7FFFFFFF;
-        if(*this <= a) a %= to_int();
-        if(a < 2) a = 2;
-        
-        bigint x = bigint(a).mod_exp(d, *this);
-        if(x == 1 || x == *this - 1) {
-            continue;
-        }
-        for(int i = 0; i < s; i++) {
-            x *= x;
-            x %= *this;
-            if(x == *this - 1) {
-                return true;
-            }
-        }
-        return false;
-    }
-    
-    return true;
-}
-
-// Uses the simple formula for calculating legendre numbers.
-int bigint::legendre(const bigint & p) const {
-    bigint res = mod_exp((p - 1) / 2, p);
-    if(res == 1) {
-        return 1;
-    } else if(res == p - 1) {
-        return -1;
-    } else {
-        return 0;
-    }
-}
-
-// Uses Shanks-Tonelli algoithm
-bigint bigint::mod_square_root(const bigint & p) const {
-    if(p == 2) {
-        return get_bit(0) ? 1 : 0;
-    } else if(p % 4 == 3) {
-        return mod_exp((p + 1) / 4, p);
-    }
-    
-    bigint Q = p - 1;
-    int S = 0;
-    while(Q % 2 == 0) {
-        Q /= 2;
-        S++;
-    }
-    
-    bigint W;
-    for(W = 2; ; W++)
-        if(W.legendre(p) == -1)
-            break;
-    
-    bigint R = mod_exp((Q + 1) / 2, p);
-    bigint V = W.mod_exp(Q, p);
-    bigint ninv = mod_inv(p);
-    
-    while(true) {
-        bigint val = R * R % p;
-        val *= ninv; val %= p;
-        
-        int i;
-        for(i = 0; val != 1; i++) {
-            val *= val; val %= p;
-        }
-        
-        if(i == 0) {
-            break;
-        }
-        
-        bigint RR = V;
-        for(int j = 1; j < S - i - 1; j++) {
-            RR *= RR; RR %= p;
-        }
-        R *= RR; R %= p;
-    }
-    
-    return R;
-}
-
-// Used to expose the sqrt(double) method that is otherwise hidden from within
-// the bigint class.
-static double sq_root(double x) { return sqrt(x); }
-
-// A simple helper function for computing the symetric difference between two
-// sorted lists.  This is used several times in the factor method.
-template<class T>
-static vector<T> list_xor(vector<T> & A, const vector<T> & B) {
-    int a = 0;
-    int b = 0;
-    vector<T> ret;
-    while(a < A.size() && b < B.size()) {
-        if(A[a] == B[b]) {
-            a++;
-            b++;
-        } else if(A[a] < B[b]) {
-            ret.push_back(A[a++]);
-        } else {
-            ret.push_back(B[b++]);
-        }
-    }
-    while(a < A.size()) {
-        ret.push_back(A[a++]);
-    }
-    while(b < B.size()) {
-        ret.push_back(B[b++]);
-    }
-    return ret;
-}
-
-// A simple helper function for heapifying a tree.
-template<class T>
-static void heapify(vector<T> & A, int x) {
-    while(true) {
-        int c1 = 2 * x + 1;
-        int c2 = c1 + 1;
-        if(c2 < A.size()) {
-            if(A[c1] < A[c2]) {
-                if(A[c1] < A[x]) {
-                    swap(A[c1], A[x]);
-                    x = c1;
-                    continue;
-                }
-            } else {
-                if(A[c2] < A[x]) {
-                    swap(A[c2], A[x]);
-                    x = c2;
-                    continue;
-                }
-            }
-        } else if(c1 < A.size() && A[c1] < A[x]) {
-            swap(A[c1], A[x]);
-        }
-        break;
-    }
-}
-
-vector<bigint> bigint::factor(bool verbose) const {
-    static const int TRIVIAL_DIVISION = 10000;
-    static const int PRIME_SIEVE = 1000000;
-    static const int POLLARD_RHO_ITERATIONS = 100;
-    static const int DOUBLE_LARGE_PRIME_SET_SIZE = 10000000;
-    
-    int running = 1;
-    vector<bigint> global_ret;
-    
-    bigint n = *this;
-    
-    // Pulled out of OpenMP sections to maintain scope
-    int fsz;
-    vector<pair<int, bigint> > f_base;
-    bigint rt;
-    vector<pair<long long, int> > q;
-
-    //** this declaration was originally down near line 913 *******
-    vector<int> prime_count(0, 0);
-
-    //** originally declared aroune line 913 */
-    int bigp = 0;
-
-    //** originally declared around line 834 */
-    vector<bigint> ret;
-    
-#if 1
-#define SECTION_PRINT 3
-#define SEC_PRINTF(sec, ...) do { if (SECTION_PRINT == sec || SECTION_PRINT == -1) printf(__VA_ARGS__); } while(0);
-#else
-#define SEC_PRINTF(sec, ...)
-#endif
-    
-    //MARK:- Basic Factoring & Setup
-    #pragma omp parallel sections num_threads(3) lastprivate(prime_count, bigp) //firstprivate(prime_count, bigp) 
-    {
-        //MARK: Simple Factoring
-        #pragma omp section //lastprivate(prime_count, bigp) firstprivate(prime_count, bigp) 
-        {
-<<<<<<< HEAD
-            SEC_PRINTF(1, "Enter Section 1\n");
-
-            vector<bigint> local_ret;
-            bool shouldSet = false;
-
-=======
-            //vector<bigint> ret;
->>>>>>> 89ca073a
-            // Search for small prime factors using trial division.
-            int div_bound = TRIVIAL_DIVISION;
-            if(n.sqrt() < div_bound) 
-            {
-                div_bound = n.sqrt().to_int();
-            }
-            for(int i = 2; i <= div_bound; i++) 
-            {
-                while(n % i == 0) 
-                {
-                    n /= i;
-                    local_ret.push_back(i);
-                }
-                if (!running) 
-                {
-                    break;
-                }
-            }
-            if (running && (n == 1 || n <= bigint(div_bound) * div_bound)) 
-            {
-                
-                running = 0;
-                shouldSet = true;
-                if(n != 1) 
-                {
-                    local_ret.push_back(n);
-                }
-            }
-            
-            // Check if we are probably wasting our time.
-            if (running && (n.probably_prime()))
-            {
-                running = 0;
-                shouldSet = true;
-                local_ret.push_back(n);
-            }
-            if (shouldSet)
-            {
-                ret = local_ret;
-            }
-            SEC_PRINTF(1, "Exit Section 1\n");
-        }
-    
-        //MARK: Pollard Rho Factoring
-        #pragma omp section //firstprivate(prime_count, bigp, ret) lastprivate(prime_count, bigp, ret)
-        {
-<<<<<<< HEAD
-            SEC_PRINTF(2, "Enter Section 2\n");
-            
-            vector<bigint> local_ret;
-            bool shouldSet = false;
-
-=======
-            //vector<bigint> ret;
->>>>>>> 89ca073a
-            // Try Pollard's Rho algorithm for a little bit.
-            for(int iter = 0; iter < POLLARD_RHO_ITERATIONS; iter += POLLARD_RHO_ITERATIONS / 100) {
-                bigint c = random(n.bits() + 4) % n;
-                bigint x = 2;
-                bigint y = 2;
-                bigint g = 1;
-                for( ; iter < POLLARD_RHO_ITERATIONS && g == 1; iter++) 
-                {
-                    x *= x; x += c; x %= n;
-                    y *= y; y += c; y %= n;
-                    y *= y; y += c; y %= n;
-                    g = (x - y).abs().gcd(n);
-                    if (!running) 
-                    {
-                        break;
-                    }
-                }
-                if (running && (g != 1 && g != n)) 
-                {
-                    running = 0;
-                    shouldSet = true;
-                    // Divide and recursively factor each half and merge the lists.
-                    vector<bigint> fa = g.factor(verbose);
-                    vector<bigint> fb = (n / g).factor(verbose);
-                    for(int i = 0; i < fa.size(); i++) 
-                    {
-                        local_ret.push_back(fa[i]);
-                    }
-                    for(int i = 0; i < fb.size(); i++) 
-                    {
-                        local_ret.push_back(fb[i]);
-                    }
-                    sort(local_ret.begin(), local_ret.end());
-                }
-                if (shouldSet)
-                {
-                    ret = local_ret;
-                }
-            }
-            SEC_PRINTF(2, "Exit Section 2\n");
-        }
-
-        
-        //MARK: Quadratic Seive Setup
-        #pragma omp section //firstprivate(prime_count, bigp, ret) lastprivate(prime_count, bigp, ret)
-        {
-            SEC_PRINTF(3, "Enter Section 3\n");
-            
-            // Calculate how large the factor base should be.  This formula comes from
-            // the paper found at http://www.math.uiuc.edu/~landquis/quadsieve.pdf .
-            fsz = (int)pow(exp(sq_root(n.bits() * log(2) * log(n.bits() * log(2)))), sq_root(2) / 4) * 2;
-            
-            // Perform the Sieve of Eratosthenes to get a list of small primes to use
-            // as the factor base.  This only needs to be done once.  If large primes are
-            // required the probably_prime method will be used instead.
-            static vector<bool> is_prime;
-            if(is_prime.empty()) 
-            {
-                is_prime = vector<bool>(PRIME_SIEVE, true);
-                for(int i = 2; i * i < PRIME_SIEVE; i++) 
-                {
-                    for(int j = i * i; is_prime[i] && j < PRIME_SIEVE; j += i) 
-                    {
-                        is_prime[j] = false;
-                    }
-                }
-            }
-            
-            
-            SEC_PRINTF(3, "3: Passed first block\n");
-            
-            if (running)
-            {
-                // Calculate the factor base.  A factor base consists of primes p such that
-                // n has a quadratic residue modulo p.
-                for(int p = 2, f = 0; f < fsz; p++)
-                {
-                    if (!running)
-                    {
-                        break;
-                    }
-
-                    if(p < PRIME_SIEVE && !is_prime[p])
-                    {
-                        continue;
-                    }
-                    
-                    bigint nm = n % p;
-                    
-                    if(nm.legendre(p) != 1)
-                    {
-                        continue;
-                    }
-                    
-                    if(p >= PRIME_SIEVE && !bigint(p).probably_prime())
-                    {
-                        continue;
-                    }
-                    SEC_PRINTF(3, "Pushing back of f_base\n");
-                    f_base.push_back(make_pair(p, nm.mod_square_root(p)));
-                    f++;
-                }
-            }
-            
-            SEC_PRINTF(3, "3: Passed second block\n");
-            
-            if (running)
-            {
-                // Initialize the rolling queue of known prime factors starting at rt.
-                // Don't include 2 and handle it as a special case.
-                rt = n.sqrt() + 1;
-                
-                SEC_PRINTF(3, "cmp get_bits(0)\n");
-                
-                if(n.get_bit(0) != rt.get_bit(0))
-                {
-                    rt++;
-                }
-                
-                SEC_PRINTF(3, "set bigp\n");
-                
-                bigp = f_base.back().first + 1;
-                
-                SEC_PRINTF(3, "set prime_count\n");
-                
-                prime_count = vector<int>(bigp,0);
-            }
-            
-            if (running)
-            {
-                SEC_PRINTF(3, "size: %d\n", f_base.size());
-                for(int i = 1; i < f_base.size(); i++)
-                {
-                    SEC_PRINTF(3, "\ti:%d", i);
-                    if (!running)
-                    {
-                        break;
-                    }
-                    
-                    int p = f_base[i].first;
-                    bigint srt = f_base[i].second;
-                    
-                    int start_a = (srt + p - rt % p) % p;
-                    int start_b = (-srt + 2 * p - rt % p) % p;
-                    if(start_a % 2) start_a += p; start_a /= 2;
-                    if(start_b % 2) start_b += p; start_b /= 2;
-                    q.push_back(make_pair(start_a, p));
-                    prime_count[start_a]++;
-                    if(start_a != start_b)
-                    {
-                        SEC_PRINTF(3, "\t\tNot Eq\n");
-                        prime_count[start_b]++;
-                        q.push_back(make_pair(start_b, p));
-                    }
-                }
-            }
-            SEC_PRINTF(3, "3: Passed third block\n");
-            
-            if (running)
-            {
-                for(int i = q.size() - 1; i >= 0; i--)
-                {
-                    if (!running)
-                    {
-                        break;
-                    }
-                    heapify(q, i);
-                }
-            }
-            SEC_PRINTF(3, "Exit Section 3\n");
-        }
-    }
-    
-    SEC_PRINTF(4, "End of First Section Block\n");
-    
-    if (!running)
-    {
-        return ret;
-    }
-    
-    //MARK:- Quadratic Seive
-    // Tracks pairs (x, y) such that y = x^2 - n and y factors over the factor base.
-    vector<pair<bigint, bigint> > field;
-    
-    // mat[i].first is a list of columns that have a 1 in them for the ith row.
-    // mat[i].second is a list of what linear combination of original rows is
-    // represented in mat[i].first.
-    vector<pair<vector<int>, vector<int> > > mat;
-    
-    // owner[i] tracks which row, if any, should be the only row to have 1 in the
-    // ith column.
-    vector<int> owner(fsz, -1);
-    
-    // set for tracking double large primes.
-    set<pair<int, long long> > dlp;
-    
-    // Keep searching for x^2 - n that factor completely over the factor base.
-    for(long long i = 0; ; i++, rt += 2) 
-    {
-        // If there isn't a signle factor here don't even bother.
-        if(q[0].first != i) 
-        {
-            continue;
-        }
-        // Compute Q(x) and try to factor it over the factor base.
-        bigint v = rt * rt - n;
-        
-        int div2;
-        for(div2 = 1; !v.get_bit(div2); div2++);
-        v = v >> div2;
-        
-        int maxdiv = 0;
-        while(q[0].first == i) 
-        {
-            // Divide out the largest power of p from v.
-            int p = q[0].second;
-            
-            // This heuristic seems to do pretty well in cutting down
-            // checks on v that aren't likely to be smooth.
-            if(prime_count[i % bigp] > 7) 
-            {
-                int div = 1;
-                v /= p;
-                while(v % p == 0) 
-                {
-                    v /= p;
-                    div++;
-                }
-                maxdiv = max(maxdiv, div);
-            }
-            
-            // Erase the prime from the queue and put it back in the queue p positions
-            // later.
-            prime_count[(i + p) % bigp]++;
-            q[0].first += p;
-            heapify(q, 0);
-        }
-        
-        bool added = false;
-        if(v <= 0x7FFFFFFF) 
-        {
-            int iv = v.to_int();
-            if(iv != 1) 
-            {
-                if(dlp.size() < DOUBLE_LARGE_PRIME_SET_SIZE || dlp.rbegin()->first < iv) 
-                {
-                    typeof(dlp.begin()) it = dlp.lower_bound(make_pair(iv, 0));
-                    if(it != dlp.end() && it->first == iv) 
-                    {
-                        // We found two factors with the same large prime!
-                        if(verbose) 
-                        {
-                            cout << "Found double prime " << iv << endl;
-                        }
-                        added = true;
-                        bigint ort = rt - 2 * (i - it->second);
-                        field.push_back(make_pair(rt * ort, (rt * rt - n) * (ort * ort - n)));
-                        f_base.push_back(make_pair(iv, -1));
-                        dlp.erase(it);
-                    } 
-                    else 
-                    {
-                        dlp.insert(make_pair(iv, i));
-                        if(dlp.size() > DOUBLE_LARGE_PRIME_SET_SIZE) 
-                        {
-                            dlp.erase(--dlp.end());
-                        }
-                    }
-                }
-            }
-            else if(iv == 1) 
-            {
-                // Lucky day, v factored completely over the factor base.
-                added = true;
-                field.push_back(make_pair(rt, rt * rt - n));
-            }
-        }
-        
-        if(added) 
-        {
-            if(verbose) 
-            {
-                cout << i << ": " << field.size() << " of " << fsz + 1 << " with "
-                << prime_count[i % bigp] << " primes and maxdiv " << maxdiv << endl;
-            }
-            
-            // Create a row for this solution.
-            vector<int> v_primes;
-            bigint v = field.back().second;
-            for(int j = 0; j < fsz; j++) 
-            {
-                int cnt = 0;
-                while(v % f_base[j].first == 0) 
-                {
-                    v /= f_base[j].first;
-                    cnt++;
-                }
-
-                if(cnt % 2) 
-                {
-                    v_primes.push_back(j);
-                }
-            }
-            mat.push_back(make_pair(v_primes, vector<int>(1, field.size() - 1)));
-            
-            // Cancel columns that are already owned.
-            for(int j = 0; j < v_primes.size(); j++) 
-            {
-                int k = owner[v_primes[j]];
-                if(k != -1) 
-                {
-                    mat.back().first = list_xor(mat.back().first, mat[k].first);
-                    mat.back().second = list_xor(mat.back().second, mat[k].second);
-                }
-            }
-            
-            if(!mat.back().first.empty()) {
-                // Assign a column for this row to own.
-                int id = mat.back().first[0];
-                owner[id] = mat.size() - 1;
-                for(int j = 0; j + 1 < mat.size(); j++) 
-                {
-                    if(binary_search(mat[j].first.begin(), mat[j].first.end(), id)) 
-                    {
-                        mat[j].first = list_xor(mat.back().first, mat[j].first);
-                        mat[j].second = list_xor(mat.back().second, mat[j].second);
-                    }
-                }
-            } 
-            else 
-            {
-                // We have a linear dependence! Hoorahh!
-                if(verbose) 
-                {
-                    cout << "Linear dependence detected" << endl;
-                }
-                
-                // Calculate a and b such that a^2 = b^2 mod n.
-                bigint a = 1;
-                bigint b = 1;
-                vector<int> & v = mat.back().second;
-                vector<bool> parity(fsz, false);
-                for(int k = 0; k < v.size(); k++) 
-                {
-                    a *= field[v[k]].first; a %= n;
-                    bigint val = field[v[k]].second;
-                    for(int s = 0; s < f_base.size(); s++) 
-                    {
-                        while(val % f_base[s].first == 0) 
-                        {
-                            val /= f_base[s].first;
-                            parity[s] = !parity[s];
-                            if(!parity[s]) 
-                            {
-                                b *= f_base[s].first; b %= n;
-                            }
-                        }
-                    }
-                }
-                if(a < b) 
-                {
-                    a.swap(b);
-                }
-                
-                if(a * a % n != b * b % n) 
-                {
-                    cout << "Computation error: squares not congruent" << endl;
-                }
-                
-                // We now have (a + b)(a - b) = n.  Calculate gcd(a + b, n) and
-                // gcd(a - b, n) to try to find non trivial factor.  This usually works.
-                for(bigint f = a - b; f <= a + b; f += b << 1) 
-                {
-                    bigint factor = f.gcd(n);
-                    if(factor != 1 && factor != n) 
-                    {
-                        if(verbose) 
-                        {
-                            cout << "Non-trivial factor calculated: " << factor << endl;
-                        }
-                        
-                        // Divide and recursively factor each half and merge the lists.
-                        vector<bigint> fa = factor.factor(verbose);
-                        vector<bigint> fb = (n / factor).factor(verbose);
-                        
-                        cout << "segfault?";
-                        for(int i = 0; i < fa.size(); i++) 
-                        {
-                            ret.push_back(fa[i]);
-                        }
-
-                        for(int i = 0; i < fb.size(); i++) {
-                            ret.push_back(fb[i]);
-                        }
-
-                        sort(ret.begin(), ret.end());
-                        return ret;
-                    }
-                }
-            }
-        }
-        
-        prime_count[i % bigp] = 0;
-    }
-    
-    return vector<bigint>();
-}
-
-ostream & operator <<(ostream & out, const bigint & x) {
-    out << x.to_string();
-    return out;
-}
-
-istream & operator >>(istream & in, bigint & x) {
-    string s;
-    in >> s;
-    x = bigint(s);
-    return in;
-}
-
-
+/**
+ * Description: Class to be used for large integer arithmetic.  The class
+ *              contains operators for doing simple arithmetic (+, -, *, /, %),
+ *              comparisons (<, >, <=, >=, ==, !=), bitwise operations
+ *              (&, |, ^, <<, >>), prefix/postfix increments/decrements
+ *              (++, --), stream operators for reading in and writing to a
+ *              stream, as well as many other operations that can be performed
+ *              on integers.
+ * Author: Mark Gordon
+ * Date: November 30th, 2008
+ *
+ *  This program is free software: you can redistribute it and/or modify
+ *  it under the terms of the GNU Lesser General Public License as published by
+ *  the Free Software Foundation, either version 3 of the License, or
+ *  (at your option) any later version.
+ *
+ *  This program is distributed in the hope that it will be useful,
+ *  but WITHOUT ANY WARRANTY; without even the implied warranty of
+ *  MERCHANTABILITY or FITNESS FOR A PARTICULAR PURPOSE.  See the
+ *  GNU Lesser General Public License for more details.
+ *
+ *  You should have received a copy of the GNU Lesser General Public License
+ *  along with this program.  If not, see <http://www.gnu.org/licenses/>.
+ **/
+
+#include <iostream>
+#include <algorithm>
+#include <vector>
+#include <set>
+#include <queue>
+#include <math.h>
+#include <stdio.h>
+#include <omp.h>
+
+using namespace std;
+
+// The number of bits to use per digit in the integer representation.
+static const int BASE_BITS = 30;
+
+// The base of the representation of the integer.
+static const int BASE = 1 << BASE_BITS;
+
+class bigint {
+public:
+    bigint() : s(false) {} // Initializes integer to 0.
+    bigint(const bigint &); // Copies the parameter.
+    bigint(const string &); // Initializes to the value given in the string.
+    bigint(int); // Initializes to the passed int.
+    
+    bigint & operator=(const bigint &);
+    
+    // a.compare(b) returns -1 if a < b, 0 if a == b, and 1 if a > b.
+    int compare(const bigint &) const;
+    
+    // Basic comparision operators.
+    bool operator==(const bigint & x) const { return compare(x) == 0; }
+    bool operator!=(const bigint & x) const { return compare(x) != 0; }
+    bool operator< (const bigint & x) const { return compare(x) < 0; }
+    bool operator<=(const bigint & x) const { return compare(x) <= 0; }
+    bool operator> (const bigint & x) const { return compare(x) > 0; }
+    bool operator>=(const bigint & x) const { return compare(x) >= 0; }
+    
+    // Takes the absolute value of the integer.
+    bigint abs() { bigint r = *this; r.s = false; return r; }
+    // Negates the integer.
+    bigint & negate() { if(!d.empty()) s = !s; return *this; }
+    // Returns *this negated.
+    bigint operator-() const { bigint cpy = *this; return cpy.negate(); }
+    
+    // Basic scalar arithmetic.  Note that these operators work faster than the
+    // bigint equivalent and should be prefered where applicable.
+    bigint & operator+=(int);
+    bigint & operator-=(int);
+    bigint & operator*=(int);
+    bigint & operator/=(int);
+    bigint & operator%=(int x) { return (*this = bigint(*this % x)); }
+    
+    bigint operator+(int x) const { bigint r = *this; r += x; return r; }
+    bigint operator-(int x) const { bigint r = *this; r -= x; return r; }
+    bigint operator*(int x) const { bigint r = *this; r *= x; return r; }
+    bigint operator/(int x) const { bigint r = *this; r /= x; return r; }
+    int operator%(int) const;
+    
+    // Basic integer arithmetic.
+    bigint & operator+=(const bigint &);
+    bigint & operator-=(const bigint &);
+    bigint & operator*=(const bigint & x) { *this = *this * x; return *this; }
+    bigint & operator/=(const bigint & x) { *this = *this / x; return *this; }
+    bigint & operator%=(const bigint & x) { *this = *this % x; return *this; }
+    
+    bigint operator+(const bigint & x) const { bigint r = *this; r += x; return r; }
+    bigint operator-(const bigint & x) const { bigint r = *this; r -= x; return r; }
+    bigint operator*(const bigint &) const;
+    bigint operator/(const bigint &) const;
+    bigint operator%(const bigint &) const;
+    
+    // Basic binary arithmetic.  All binary operators ignore the sign bit.
+    bigint & operator|=(const bigint &);
+    bigint & operator&=(const bigint &);
+    bigint & operator^=(const bigint &);
+    
+    bigint operator|(const bigint & x) const { bigint r = *this; r |= x; return r; }
+    bigint operator&(const bigint & x) const { bigint r = *this; r &= x; return r; }
+    bigint operator^(const bigint & x) const { bigint r = *this; r ^= x; return r; }
+    
+    bigint operator<<(int) const;
+    bigint operator>>(int) const;
+    
+    // Postfix/Prefix incrementors and decrementors.
+    bigint & operator++() { return *this += 1; }
+    bigint operator ++(int) { bigint r = *this; *this += 1; return r; }
+    bigint & operator--() { return *this -= 1; }
+    bigint operator --(int) { bigint r = *this; *this -= 1; return r; }
+    
+    // Allows for swapping two integers in constant time.
+    void swap(bigint & x) { std::swap(s, x.s); d.swap(x.d); }
+    // Converts the integer into a base radix string representation.
+    string to_string(int radix = 10) const;
+    // Returns the length of the integer in bits.
+    int bits() const { return d.empty() ? 0 : BASE_BITS * d.size() - __builtin_clz(d.back()) + 32 - BASE_BITS; }
+    
+    // Returns true if the xth bit is set.
+    bool get_bit(int x) const { if(x >= d.size() * BASE_BITS) return 0; return d[x / BASE_BITS] & 1 << (x % BASE_BITS); }
+    // Sets the xth bit to v.
+    void set_bit(int x, bool v) { if(x >= d.size() * BASE_BITS) d.resize(x / BASE_BITS + 1); if(v) d[x / BASE_BITS] |= 1 << (x % BASE_BITS); else { d[x / BASE_BITS] &= ~(1 << (x % BASE_BITS)); purge(); } }
+    
+    // Converts the integer to an int.
+    int to_int() const { int ret = 0; for(int i = (int)d.size() - 1; i >= 0; i--) ret = ret * BASE + d[i]; return ret; }
+    // Converts the integer to a long long.
+    long long to_long_long() const { long long ret = 0; for(int i = (int)d.size() - 1; i >= 0; i--) ret = ret * BASE + d[i]; return ret; }
+    
+    // Computes a random number with the passed number of bits.
+    static bigint random(int);
+    // Computes a random probable prime number with the passed number of bits.
+    static bigint random_prime(int);
+    
+    // Computes the floor of the square root of *this.
+    bigint sqrt() const;
+    
+    // Computes the greatest commond divisor of *this and x.
+    bigint gcd(const bigint & x) const;
+    
+    // Computes *this^e modulo mod.
+    bigint mod_exp(const bigint & e, const bigint & mod) const;
+    
+    // Computes x such that *this * x = 1 modulo mod.
+    bigint mod_inv(const bigint & mod) const;
+    
+    // Returns true if *this is almost certainly prime.
+    bool probably_prime() const;
+    
+    // Returns 1 if there exists an x such that x^2=*this modulo p.
+    // Returns 0 if x = 0 modulo p.
+    // Returns -1 otherwise.
+    int legendre(const bigint & p) const;
+    
+    // Returns x such that x^2=*this.  The behavior of this function is not
+    // defined if legendre(p) is not 1.  This uses the Shanks-Tonelli algorithm.
+    bigint mod_square_root(const bigint & p) const;
+    
+    // Returns a sorted list of the prime factors of *this.  This uses a
+    // combination of trial division, Pollard's Rho algorithm and the quadratic
+    // sieve.
+    vector<bigint> factor(bool verbose = false) const;
+    
+private:
+    // Sign bit.  s = true means the integer is negative.
+    bool s;
+    // A list of the digits of the integer.  Less significant digits have lower
+    // indicies.
+    vector<int> d;
+    
+    // Helper function to remove undesired trailing 0s.
+    void purge();
+};
+
+// Stream operator for writing a big integer to a stream.
+ostream & operator <<(ostream &, const bigint &);
+
+// Stream operator for reading a big integer in from a stream.
+istream & operator >>(istream &, bigint &);
+
+bigint::bigint(const bigint & x) {
+    s = x.s;
+    d = x.d;
+}
+
+bigint::bigint(const string & x) {
+    s = false;
+    for(int i = x[0] == '-'; i < x.size(); i++) {
+        *this *= 10;
+        *this += x[i] - '0';
+    }
+    s = x[0] == '-';
+}
+
+bigint::bigint(int x) {
+    s = 0;
+    *this += x;
+}
+
+bigint & bigint::operator=(const bigint & x) {
+    s = x.s;
+    d = x.d;
+    return *this;
+}
+
+int bigint::compare(const bigint & x) const {
+    if(s != x.s) {
+        return s ? -1 : 1;
+    }
+    if(d.size() < x.d.size()) {
+        return s ? 1 : -1;
+    } else if(x.d.size() < d.size()) {
+        return s ? -1 : 1;
+    }
+    for(int i = (int)d.size() - 1; i >= 0; i--) {
+        if(d[i] < x.d[i]) {
+            return s ? 1 : -1;
+        } else if(x.d[i] < d[i]) {
+            return s ? -1 : 1;
+        }
+    }
+    return 0;
+}
+
+void bigint::purge() {
+    int sz;
+    for(sz = d.size(); sz && d[sz - 1] == 0; sz--);
+    d.resize(sz);
+}
+
+bigint & bigint::operator+=(int x) {
+    if(x < 0 != s) {
+        *this -= -x;
+    } else {
+        if(x < 0) x = -x;
+        if(d.size() < 3) d.resize(2);
+        d[0] += x & BASE - 1;
+        d[1] += (d[0] >> BASE_BITS) + (x >> BASE_BITS);
+        d[0] &= BASE - 1;
+        int c = d[1] >> BASE_BITS;
+        d[1] &= BASE - 1;
+        for(int i = 2; c && i < d.size(); i++) {
+            d[i] += c;
+            c = d[i] >> BASE_BITS;
+            d[i] &= BASE - 1;
+        }
+        if(c) {
+            d.push_back(c);
+        }
+        purge();
+    }
+    return *this;
+}
+
+bigint & bigint::operator-=(int x) {
+    if(x < 0 != s) {
+        *this += -x;
+    } else {
+        if(x < 0) x = -x;
+        if(d.size() < 2) d.resize(2);
+        d[0] -= x & BASE - 1;
+        d[1] -= x >> BASE_BITS;
+        if(d[0] < 0) {
+            d[0] += BASE;
+            d[1]--;
+        }
+        for(int i = 1; i + 1 < d.size() && d[i] < 0; i++) {
+            d[i] += BASE;
+            d[i + 1]--;
+        }
+        if(d.back() < 0) {
+            bool pull = false;
+            for(int i = 0; i + 1 < d.size(); i++) {
+                if(pull) {
+                    d[i] = BASE - d[i] - 1;
+                } else if(d[i]) {
+                    d[i] = BASE - d[i];
+                    pull = true;
+                }
+            }
+            d.back() = -d.back() - 1;
+            s = !s;
+        }
+        purge();
+    }
+    return *this;
+}
+
+bigint & bigint::operator*=(int x) {
+    if(x == 0) {
+        s = false;
+        d.resize(0);
+        return *this;
+    }
+    int c = 0;
+    for(int i = 0; i < d.size(); i++) {
+        long long v = 1LL * x * d[i] + c;
+        d[i] = v & BASE - 1;
+        c = v >> BASE_BITS;
+    }
+    if(c) d.push_back(c);
+    return *this;
+}
+
+bigint & bigint::operator/=(int x) {
+    long long c = 0;
+    for(int i = (int)d.size() - 1; i >= 0; i--) {
+        long long nc = (d[i] + c) % x;
+        d[i] = (d[i] + c) / x;
+        c = nc * BASE;
+    }
+    purge();
+    return *this;
+}
+
+int bigint::operator%(int x) const {
+    long long m = 1;
+    long long res = 0;
+    for(int i = 0; i < d.size(); i++) {
+        res = (res + d[i] * m) % x;
+        m = (m * BASE) % x;
+    }
+    return res;
+}
+
+bigint & bigint::operator+=(const bigint & x) {
+    if(x.s != s) {
+        const_cast<bigint &>(x).negate();
+        *this -= x;
+        const_cast<bigint &>(x).negate();
+    } else {
+        if(d.size() < x.d.size()) {
+            d.resize(x.d.size());
+        }
+        int c = 0;
+        for(int i = 0; i < d.size(); i++) {
+            d[i] += c + (i < x.d.size() ? x.d[i] : 0);
+            c = d[i] >> BASE_BITS;
+            d[i] &= BASE - 1;
+        }
+        if(c) {
+            d.push_back(c);
+        }
+    }
+    return *this;
+}
+
+bigint & bigint::operator-=(const bigint & x) {
+    if(x.s != s) {
+        const_cast<bigint &>(x).negate();
+        *this -= x;
+        const_cast<bigint &>(x).negate();
+    } else {
+        if(d.size() < x.d.size()) {
+            d.resize(x.d.size());
+        }
+        for(int i = 0; i < d.size(); i++) {
+            d[i] -= i < x.d.size() ? x.d[i] : 0;
+            if(i + 1 < d.size() && d[i] < 0) {
+                d[i] += BASE;
+                d[i + 1]--;
+            }
+        }
+        if(d.back() < 0) {
+            bool pull = false;
+            for(int i = 0; i + 1 < d.size(); i++) {
+                if(pull) {
+                    d[i] = BASE - d[i] - 1;
+                } else if(d[i]) {
+                    d[i] = BASE - d[i];
+                    pull = true;
+                }
+            }
+            d.back() = -d.back() - 1;
+            s = !s;
+        }
+        purge();
+    }
+    return *this;
+}
+
+bigint bigint::operator*(const bigint & x) const {
+    bigint ret;
+    if(d.empty() || x.d.empty()) {
+        return ret;
+    }
+    ret.s = s != x.s;
+    ret.d = vector<int>(d.size() + x.d.size(), 0);
+    for(int i = 0; i + 1 < d.size() + x.d.size(); i++) {
+        for(int j = max(0, i - (int)x.d.size() + 1); j <= i && j < d.size(); j++) {
+            long long v = 1LL * d[j] * x.d[i - j];
+            ret.d[i] += v & BASE - 1;
+            ret.d[i + 1] += (v >> BASE_BITS) + (ret.d[i] >> BASE_BITS);
+            ret.d[i] &= BASE - 1;
+            for(int k = i + 1; ret.d[k] > BASE; k++) {
+                if(k + 1 == ret.d.size()) {
+                    ret.d.push_back(0);
+                }
+                ret.d[k + 1] += ret.d[k] >> BASE_BITS;
+                ret.d[k] &= BASE - 1;
+            }
+        }
+    }
+    ret.purge();
+    
+    return ret;
+}
+
+bigint bigint::operator/(const bigint & x) const {
+    bigint ret = 0;
+    bigint cpy = *this;
+    cpy.s = x.s;
+    while(true) {
+        int lo = -1;
+        int hi = cpy.bits();
+        while(lo < hi) {
+            int mid = (lo + hi + 1) / 2;
+            if((x << mid) <= cpy) {
+                lo = mid;
+            } else {
+                hi = mid - 1;
+            }
+        }
+        if(lo == -1) {
+            break;
+        }
+        cpy -= x << lo;
+        ret += bigint(1) << lo;
+    }
+    if(!ret.d.empty()) {
+        ret.s = s != x.s;
+    }
+    return ret;
+}
+
+bigint bigint::operator%(const bigint & x) const {
+    bigint cpy = *this;
+    cpy.s = x.s;
+    while(true) {
+        int lo = -1;
+        int hi = cpy.bits();
+        while(lo < hi) {
+            int mid = (lo + hi + 1) / 2;
+            if((x << mid) <= cpy) {
+                lo = mid;
+            } else {
+                hi = mid - 1;
+            }
+        }
+        if(lo == -1) {
+            return cpy;
+        }
+        cpy -= x << lo;
+    }
+    return bigint();
+}
+
+bigint & bigint::operator|=(const bigint & x) {
+    if(d.size() < x.d.size()) {
+        d.resize(x.d.size());
+    }
+    for(int i = 0; i < x.d.size(); i++) {
+        d[i] |= x.d[i];
+    }
+    return *this;
+}
+
+bigint & bigint::operator&=(const bigint & x) {
+    if(x.d.size() < d.size()) {
+        d.resize(x.d.size());
+    }
+    for(int i = 0; i < x.d.size(); i++) {
+        d[i] &= x.d[i];
+    }
+    purge();
+    return *this;
+}
+
+bigint & bigint::operator^=(const bigint & x) {
+    if(d.size() < x.d.size()) {
+        d.resize(x.d.size());
+    }
+    for(int i = 0; i < x.d.size(); i++) {
+        d[i] ^= x.d[i];
+    }
+    purge();
+    return *this;
+}
+
+bigint bigint::operator<<(int x) const {
+    bigint ret;
+    ret.s = s;
+    ret.d = vector<int>(d.size() + (x - 1) / BASE_BITS + 1, 0);
+    int y = x % BASE_BITS;
+    for(int i = 0; i < d.size(); i++) {
+        if(y) {
+            int p1 = (d[i] & (1 << (BASE_BITS - y)) - 1) << y;
+            int p2 = d[i] >> (BASE_BITS - y);
+            ret.d[i + x / BASE_BITS] |= p1;
+            ret.d[i + x / BASE_BITS + 1] |= p2;
+        } else {
+            ret.d[i + x / BASE_BITS] = d[i];
+        }
+    }
+    ret.purge();
+    return ret;
+}
+
+bigint bigint::operator>>(int x) const {
+    bigint ret;
+    ret.s = s;
+    ret.d = vector<int>(d.size() + (x - 1) / BASE_BITS + 1, 0);
+    int y = x % BASE_BITS;
+    for(int i = 0; i < d.size(); i++) {
+        if(y) {
+            int p1 = (d[i] & (1 << y) - 1) << (BASE_BITS - y);
+            int p2 = d[i] >> y;
+            if(x / BASE_BITS <= i) ret.d[i - x / BASE_BITS] |= p2;
+            if(x / BASE_BITS < i) ret.d[i - x / BASE_BITS - 1] |= p1;
+        } else if(x / BASE_BITS <= i) {
+            ret.d[i - x / BASE_BITS] = d[i];
+        }
+    }
+    ret.purge();
+    return ret;
+}
+
+string bigint::to_string(int radix) const {
+    if(d.empty()) {
+        return "0";
+    }
+    string ret;
+    bigint cpy = *this;
+    while(cpy.d.size()) {
+        int val = cpy % radix;
+        cpy /= radix;
+        if(val >= 10) {
+            ret += 'A' + (val - 10);
+        } else {
+            ret += '0' + val;
+        }
+    }
+    if(s) {
+        ret += '-';
+    }
+    reverse(ret.begin(), ret.end());
+    return ret;
+}
+
+bigint bigint::random(int bits) {
+    bigint ret;
+    for(int i = 0; i < bits; i++) {
+        ret.set_bit(i, 1.0 * rand() / RAND_MAX < 0.5);
+    }
+    return ret;
+}
+
+bigint bigint::random_prime(int bits) {
+    bigint ret;
+    do {
+        ret = random(bits);
+        ret.set_bit(bits - 1, true);
+        ret.set_bit(0, true);
+    } while(!ret.probably_prime());
+    return ret;
+}
+
+bigint bigint::sqrt() const {
+    bigint ret;
+    for(int i = 1 + bits() / 2; i >= 0; i--) {
+        ret.set_bit(i, true);
+        if(ret * ret > *this) {
+            ret.set_bit(i, false);
+        }
+    }
+    return ret;
+}
+
+bigint bigint::gcd(const bigint & x) const {
+    bigint a = *this;
+    bigint b = x;
+    while(!a.d.empty()) {
+        b %= a;
+        a.swap(b);
+    }
+    return b;
+}
+
+bigint bigint::mod_exp(const bigint & e, const bigint & mod) const {
+    bigint ret = 1;
+    for(int i = e.bits(); i >= 0; i--) {
+        ret *= ret;
+        ret %= mod;
+        if(e.get_bit(i)) {
+            ret *= *this;
+            ret %= mod;
+        }
+    }
+    return ret;
+}
+
+bigint bigint::mod_inv(const bigint & mod) const {
+    bigint a = *this;
+    bigint b = mod;
+    bigint A = 1, B = 0;
+    while(a != 0) {
+        bigint m = b / a;
+        B += mod - m * A % mod;
+        B %= mod;
+        b %= a;
+        a.swap(b); A.swap(B);
+    }
+    return B;
+}
+
+bool bigint::probably_prime() const {
+    if(*this < 2) {
+        return false;
+    } else if(*this < 100) {
+        for(int i = 2; i * i <= 100 && *this > i; i++) {
+            if(*this % i == 0) {
+                return false;
+            }
+        }
+        return true;
+    }
+    
+    int s;
+    bigint d = *this - 1;
+    for(s = 0; !d.get_bit(s); s++);
+    d = d >> s;
+    
+    int n = bits();
+    for(int k = 0; k < 20; k++) {
+        int a = rand() & 0x7FFFFFFF;
+        if(*this <= a) a %= to_int();
+        if(a < 2) a = 2;
+        
+        bigint x = bigint(a).mod_exp(d, *this);
+        if(x == 1 || x == *this - 1) {
+            continue;
+        }
+        for(int i = 0; i < s; i++) {
+            x *= x;
+            x %= *this;
+            if(x == *this - 1) {
+                return true;
+            }
+        }
+        return false;
+    }
+    
+    return true;
+}
+
+// Uses the simple formula for calculating legendre numbers.
+int bigint::legendre(const bigint & p) const {
+    bigint res = mod_exp((p - 1) / 2, p);
+    if(res == 1) {
+        return 1;
+    } else if(res == p - 1) {
+        return -1;
+    } else {
+        return 0;
+    }
+}
+
+// Uses Shanks-Tonelli algoithm
+bigint bigint::mod_square_root(const bigint & p) const {
+    if(p == 2) {
+        return get_bit(0) ? 1 : 0;
+    } else if(p % 4 == 3) {
+        return mod_exp((p + 1) / 4, p);
+    }
+    
+    bigint Q = p - 1;
+    int S = 0;
+    while(Q % 2 == 0) {
+        Q /= 2;
+        S++;
+    }
+    
+    bigint W;
+    for(W = 2; ; W++)
+        if(W.legendre(p) == -1)
+            break;
+    
+    bigint R = mod_exp((Q + 1) / 2, p);
+    bigint V = W.mod_exp(Q, p);
+    bigint ninv = mod_inv(p);
+    
+    while(true) {
+        bigint val = R * R % p;
+        val *= ninv; val %= p;
+        
+        int i;
+        for(i = 0; val != 1; i++) {
+            val *= val; val %= p;
+        }
+        
+        if(i == 0) {
+            break;
+        }
+        
+        bigint RR = V;
+        for(int j = 1; j < S - i - 1; j++) {
+            RR *= RR; RR %= p;
+        }
+        R *= RR; R %= p;
+    }
+    
+    return R;
+}
+
+// Used to expose the sqrt(double) method that is otherwise hidden from within
+// the bigint class.
+static double sq_root(double x) { return sqrt(x); }
+
+// A simple helper function for computing the symetric difference between two
+// sorted lists.  This is used several times in the factor method.
+template<class T>
+static vector<T> list_xor(vector<T> & A, const vector<T> & B) {
+    int a = 0;
+    int b = 0;
+    vector<T> ret;
+    while(a < A.size() && b < B.size()) {
+        if(A[a] == B[b]) {
+            a++;
+            b++;
+        } else if(A[a] < B[b]) {
+            ret.push_back(A[a++]);
+        } else {
+            ret.push_back(B[b++]);
+        }
+    }
+    while(a < A.size()) {
+        ret.push_back(A[a++]);
+    }
+    while(b < B.size()) {
+        ret.push_back(B[b++]);
+    }
+    return ret;
+}
+
+// A simple helper function for heapifying a tree.
+template<class T>
+static void heapify(vector<T> & A, int x) {
+    while(true) {
+        int c1 = 2 * x + 1;
+        int c2 = c1 + 1;
+        if(c2 < A.size()) {
+            if(A[c1] < A[c2]) {
+                if(A[c1] < A[x]) {
+                    swap(A[c1], A[x]);
+                    x = c1;
+                    continue;
+                }
+            } else {
+                if(A[c2] < A[x]) {
+                    swap(A[c2], A[x]);
+                    x = c2;
+                    continue;
+                }
+            }
+        } else if(c1 < A.size() && A[c1] < A[x]) {
+            swap(A[c1], A[x]);
+        }
+        break;
+    }
+}
+
+vector<bigint> bigint::factor(bool verbose) const {
+    static const int TRIVIAL_DIVISION = 10000;
+    static const int PRIME_SIEVE = 1000000;
+    static const int POLLARD_RHO_ITERATIONS = 100;
+    static const int DOUBLE_LARGE_PRIME_SET_SIZE = 10000000;
+    
+    int running = 1;
+    vector<bigint> global_ret;
+    
+    bigint n = *this;
+    
+    // Pulled out of OpenMP sections to maintain scope
+    int fsz;
+    vector<pair<int, bigint> > f_base;
+    bigint rt;
+    vector<pair<long long, int> > q;
+
+    //** this declaration was originally down near line 913 *******
+    vector<int> prime_count(0, 0);
+
+    //** originally declared aroune line 913 */
+    int bigp = 0;
+
+    //** originally declared around line 834 */
+    vector<bigint> ret;
+    
+#if 1
+#define SECTION_PRINT 3
+#define SEC_PRINTF(sec, ...) do { if (SECTION_PRINT == sec || SECTION_PRINT == -1) printf(__VA_ARGS__); } while(0);
+#else
+#define SEC_PRINTF(sec, ...)
+#endif
+    
+    //MARK:- Basic Factoring & Setup
+    #pragma omp parallel sections num_threads(3) lastprivate(prime_count, bigp) //firstprivate(prime_count, bigp) 
+    {
+        //MARK: Simple Factoring
+        #pragma omp section //lastprivate(prime_count, bigp) firstprivate(prime_count, bigp) 
+        {
+            SEC_PRINTF(1, "Enter Section 1\n");
+
+            vector<bigint> local_ret;
+            bool shouldSet = false;
+
+            // Search for small prime factors using trial division.
+            int div_bound = TRIVIAL_DIVISION;
+            if(n.sqrt() < div_bound) 
+            {
+                div_bound = n.sqrt().to_int();
+            }
+            for(int i = 2; i <= div_bound; i++) 
+            {
+                while(n % i == 0) 
+                {
+                    n /= i;
+                    local_ret.push_back(i);
+                }
+                if (!running) 
+                {
+                    break;
+                }
+            }
+            if (running && (n == 1 || n <= bigint(div_bound) * div_bound)) 
+            {
+                
+                running = 0;
+                shouldSet = true;
+                if(n != 1) 
+                {
+                    local_ret.push_back(n);
+                }
+            }
+            
+            // Check if we are probably wasting our time.
+            if (running && (n.probably_prime()))
+            {
+                running = 0;
+                shouldSet = true;
+                local_ret.push_back(n);
+            }
+            if (shouldSet)
+            {
+                ret = local_ret;
+            }
+            SEC_PRINTF(1, "Exit Section 1\n");
+        }
+    
+        //MARK: Pollard Rho Factoring
+        #pragma omp section //firstprivate(prime_count, bigp, ret) lastprivate(prime_count, bigp, ret)
+        {
+            SEC_PRINTF(2, "Enter Section 2\n");
+            
+            vector<bigint> local_ret;
+            bool shouldSet = false;
+
+            // Try Pollard's Rho algorithm for a little bit.
+            for(int iter = 0; iter < POLLARD_RHO_ITERATIONS; iter += POLLARD_RHO_ITERATIONS / 100) {
+                bigint c = random(n.bits() + 4) % n;
+                bigint x = 2;
+                bigint y = 2;
+                bigint g = 1;
+                for( ; iter < POLLARD_RHO_ITERATIONS && g == 1; iter++) 
+                {
+                    x *= x; x += c; x %= n;
+                    y *= y; y += c; y %= n;
+                    y *= y; y += c; y %= n;
+                    g = (x - y).abs().gcd(n);
+                    if (!running) 
+                    {
+                        break;
+                    }
+                }
+                if (running && (g != 1 && g != n)) 
+                {
+                    running = 0;
+                    shouldSet = true;
+                    // Divide and recursively factor each half and merge the lists.
+                    vector<bigint> fa = g.factor(verbose);
+                    vector<bigint> fb = (n / g).factor(verbose);
+                    for(int i = 0; i < fa.size(); i++) 
+                    {
+                        local_ret.push_back(fa[i]);
+                    }
+                    for(int i = 0; i < fb.size(); i++) 
+                    {
+                        local_ret.push_back(fb[i]);
+                    }
+                    sort(local_ret.begin(), local_ret.end());
+                }
+                if (shouldSet)
+                {
+                    ret = local_ret;
+                }
+            }
+            SEC_PRINTF(2, "Exit Section 2\n");
+        }
+
+        
+        //MARK: Quadratic Seive Setup
+        #pragma omp section //firstprivate(prime_count, bigp, ret) lastprivate(prime_count, bigp, ret)
+        {
+            SEC_PRINTF(3, "Enter Section 3\n");
+            
+            // Calculate how large the factor base should be.  This formula comes from
+            // the paper found at http://www.math.uiuc.edu/~landquis/quadsieve.pdf .
+            fsz = (int)pow(exp(sq_root(n.bits() * log(2) * log(n.bits() * log(2)))), sq_root(2) / 4) * 2;
+            
+            // Perform the Sieve of Eratosthenes to get a list of small primes to use
+            // as the factor base.  This only needs to be done once.  If large primes are
+            // required the probably_prime method will be used instead.
+            static vector<bool> is_prime;
+            if(is_prime.empty()) 
+            {
+                is_prime = vector<bool>(PRIME_SIEVE, true);
+                for(int i = 2; i * i < PRIME_SIEVE; i++) 
+                {
+                    for(int j = i * i; is_prime[i] && j < PRIME_SIEVE; j += i) 
+                    {
+                        is_prime[j] = false;
+                    }
+                }
+            }
+            
+            
+            SEC_PRINTF(3, "3: Passed first block\n");
+            
+            if (running)
+            {
+                // Calculate the factor base.  A factor base consists of primes p such that
+                // n has a quadratic residue modulo p.
+                for(int p = 2, f = 0; f < fsz; p++)
+                {
+                    if (!running)
+                    {
+                        break;
+                    }
+
+                    if(p < PRIME_SIEVE && !is_prime[p])
+                    {
+                        continue;
+                    }
+                    
+                    bigint nm = n % p;
+                    
+                    if(nm.legendre(p) != 1)
+                    {
+                        continue;
+                    }
+                    
+                    if(p >= PRIME_SIEVE && !bigint(p).probably_prime())
+                    {
+                        continue;
+                    }
+                    SEC_PRINTF(3, "Pushing back of f_base\n");
+                    f_base.push_back(make_pair(p, nm.mod_square_root(p)));
+                    f++;
+                }
+            }
+            
+            SEC_PRINTF(3, "3: Passed second block\n");
+            
+            if (running)
+            {
+                // Initialize the rolling queue of known prime factors starting at rt.
+                // Don't include 2 and handle it as a special case.
+                rt = n.sqrt() + 1;
+                
+                SEC_PRINTF(3, "cmp get_bits(0)\n");
+                
+                if(n.get_bit(0) != rt.get_bit(0))
+                {
+                    rt++;
+                }
+                
+                SEC_PRINTF(3, "set bigp\n");
+                
+                bigp = f_base.back().first + 1;
+                
+                SEC_PRINTF(3, "set prime_count\n");
+                
+                prime_count = vector<int>(bigp,0);
+            }
+            
+            if (running)
+            {
+                SEC_PRINTF(3, "size: %d\n", f_base.size());
+                for(int i = 1; i < f_base.size(); i++)
+                {
+                    SEC_PRINTF(3, "\ti:%d", i);
+                    if (!running)
+                    {
+                        break;
+                    }
+                    
+                    int p = f_base[i].first;
+                    bigint srt = f_base[i].second;
+                    
+                    int start_a = (srt + p - rt % p) % p;
+                    int start_b = (-srt + 2 * p - rt % p) % p;
+                    if(start_a % 2) start_a += p; start_a /= 2;
+                    if(start_b % 2) start_b += p; start_b /= 2;
+                    q.push_back(make_pair(start_a, p));
+                    prime_count[start_a]++;
+                    if(start_a != start_b)
+                    {
+                        SEC_PRINTF(3, "\t\tNot Eq\n");
+                        prime_count[start_b]++;
+                        q.push_back(make_pair(start_b, p));
+                    }
+                }
+            }
+            SEC_PRINTF(3, "3: Passed third block\n");
+            
+            if (running)
+            {
+                for(int i = q.size() - 1; i >= 0; i--)
+                {
+                    if (!running)
+                    {
+                        break;
+                    }
+                    heapify(q, i);
+                }
+            }
+            SEC_PRINTF(3, "Exit Section 3\n");
+        }
+    }
+    
+    SEC_PRINTF(4, "End of First Section Block\n");
+    
+    if (!running)
+    {
+        return ret;
+    }
+    
+    //MARK:- Quadratic Seive
+    // Tracks pairs (x, y) such that y = x^2 - n and y factors over the factor base.
+    vector<pair<bigint, bigint> > field;
+    
+    // mat[i].first is a list of columns that have a 1 in them for the ith row.
+    // mat[i].second is a list of what linear combination of original rows is
+    // represented in mat[i].first.
+    vector<pair<vector<int>, vector<int> > > mat;
+    
+    // owner[i] tracks which row, if any, should be the only row to have 1 in the
+    // ith column.
+    vector<int> owner(fsz, -1);
+    
+    // set for tracking double large primes.
+    set<pair<int, long long> > dlp;
+    
+    // Keep searching for x^2 - n that factor completely over the factor base.
+    for(long long i = 0; ; i++, rt += 2) 
+    {
+        // If there isn't a signle factor here don't even bother.
+        if(q[0].first != i) 
+        {
+            continue;
+        }
+        // Compute Q(x) and try to factor it over the factor base.
+        bigint v = rt * rt - n;
+        
+        int div2;
+        for(div2 = 1; !v.get_bit(div2); div2++);
+        v = v >> div2;
+        
+        int maxdiv = 0;
+        while(q[0].first == i) 
+        {
+            // Divide out the largest power of p from v.
+            int p = q[0].second;
+            
+            // This heuristic seems to do pretty well in cutting down
+            // checks on v that aren't likely to be smooth.
+            if(prime_count[i % bigp] > 7) 
+            {
+                int div = 1;
+                v /= p;
+                while(v % p == 0) 
+                {
+                    v /= p;
+                    div++;
+                }
+                maxdiv = max(maxdiv, div);
+            }
+            
+            // Erase the prime from the queue and put it back in the queue p positions
+            // later.
+            prime_count[(i + p) % bigp]++;
+            q[0].first += p;
+            heapify(q, 0);
+        }
+        
+        bool added = false;
+        if(v <= 0x7FFFFFFF) 
+        {
+            int iv = v.to_int();
+            if(iv != 1) 
+            {
+                if(dlp.size() < DOUBLE_LARGE_PRIME_SET_SIZE || dlp.rbegin()->first < iv) 
+                {
+                    typeof(dlp.begin()) it = dlp.lower_bound(make_pair(iv, 0));
+                    if(it != dlp.end() && it->first == iv) 
+                    {
+                        // We found two factors with the same large prime!
+                        if(verbose) 
+                        {
+                            cout << "Found double prime " << iv << endl;
+                        }
+                        added = true;
+                        bigint ort = rt - 2 * (i - it->second);
+                        field.push_back(make_pair(rt * ort, (rt * rt - n) * (ort * ort - n)));
+                        f_base.push_back(make_pair(iv, -1));
+                        dlp.erase(it);
+                    } 
+                    else 
+                    {
+                        dlp.insert(make_pair(iv, i));
+                        if(dlp.size() > DOUBLE_LARGE_PRIME_SET_SIZE) 
+                        {
+                            dlp.erase(--dlp.end());
+                        }
+                    }
+                }
+            }
+            else if(iv == 1) 
+            {
+                // Lucky day, v factored completely over the factor base.
+                added = true;
+                field.push_back(make_pair(rt, rt * rt - n));
+            }
+        }
+        
+        if(added) 
+        {
+            if(verbose) 
+            {
+                cout << i << ": " << field.size() << " of " << fsz + 1 << " with "
+                << prime_count[i % bigp] << " primes and maxdiv " << maxdiv << endl;
+            }
+            
+            // Create a row for this solution.
+            vector<int> v_primes;
+            bigint v = field.back().second;
+            for(int j = 0; j < fsz; j++) 
+            {
+                int cnt = 0;
+                while(v % f_base[j].first == 0) 
+                {
+                    v /= f_base[j].first;
+                    cnt++;
+                }
+
+                if(cnt % 2) 
+                {
+                    v_primes.push_back(j);
+                }
+            }
+            mat.push_back(make_pair(v_primes, vector<int>(1, field.size() - 1)));
+            
+            // Cancel columns that are already owned.
+            for(int j = 0; j < v_primes.size(); j++) 
+            {
+                int k = owner[v_primes[j]];
+                if(k != -1) 
+                {
+                    mat.back().first = list_xor(mat.back().first, mat[k].first);
+                    mat.back().second = list_xor(mat.back().second, mat[k].second);
+                }
+            }
+            
+            if(!mat.back().first.empty()) {
+                // Assign a column for this row to own.
+                int id = mat.back().first[0];
+                owner[id] = mat.size() - 1;
+                for(int j = 0; j + 1 < mat.size(); j++) 
+                {
+                    if(binary_search(mat[j].first.begin(), mat[j].first.end(), id)) 
+                    {
+                        mat[j].first = list_xor(mat.back().first, mat[j].first);
+                        mat[j].second = list_xor(mat.back().second, mat[j].second);
+                    }
+                }
+            } 
+            else 
+            {
+                // We have a linear dependence! Hoorahh!
+                if(verbose) 
+                {
+                    cout << "Linear dependence detected" << endl;
+                }
+                
+                // Calculate a and b such that a^2 = b^2 mod n.
+                bigint a = 1;
+                bigint b = 1;
+                vector<int> & v = mat.back().second;
+                vector<bool> parity(fsz, false);
+                for(int k = 0; k < v.size(); k++) 
+                {
+                    a *= field[v[k]].first; a %= n;
+                    bigint val = field[v[k]].second;
+                    for(int s = 0; s < f_base.size(); s++) 
+                    {
+                        while(val % f_base[s].first == 0) 
+                        {
+                            val /= f_base[s].first;
+                            parity[s] = !parity[s];
+                            if(!parity[s]) 
+                            {
+                                b *= f_base[s].first; b %= n;
+                            }
+                        }
+                    }
+                }
+                if(a < b) 
+                {
+                    a.swap(b);
+                }
+                
+                if(a * a % n != b * b % n) 
+                {
+                    cout << "Computation error: squares not congruent" << endl;
+                }
+                
+                // We now have (a + b)(a - b) = n.  Calculate gcd(a + b, n) and
+                // gcd(a - b, n) to try to find non trivial factor.  This usually works.
+                for(bigint f = a - b; f <= a + b; f += b << 1) 
+                {
+                    bigint factor = f.gcd(n);
+                    if(factor != 1 && factor != n) 
+                    {
+                        if(verbose) 
+                        {
+                            cout << "Non-trivial factor calculated: " << factor << endl;
+                        }
+                        
+                        // Divide and recursively factor each half and merge the lists.
+                        vector<bigint> fa = factor.factor(verbose);
+                        vector<bigint> fb = (n / factor).factor(verbose);
+                        
+                        cout << "segfault?";
+                        for(int i = 0; i < fa.size(); i++) 
+                        {
+                            ret.push_back(fa[i]);
+                        }
+
+                        for(int i = 0; i < fb.size(); i++) {
+                            ret.push_back(fb[i]);
+                        }
+
+                        sort(ret.begin(), ret.end());
+                        return ret;
+                    }
+                }
+            }
+        }
+        
+        prime_count[i % bigp] = 0;
+    }
+    
+    return vector<bigint>();
+}
+
+ostream & operator <<(ostream & out, const bigint & x) {
+    out << x.to_string();
+    return out;
+}
+
+istream & operator >>(istream & in, bigint & x) {
+    string s;
+    in >> s;
+    x = bigint(s);
+    return in;
+}
+
+